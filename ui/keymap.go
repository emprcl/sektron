--- conflicted
+++ resolved
@@ -103,7 +103,6 @@
 			key.WithKeys(keys.RemoveStep),
 			key.WithHelp(keys.RemoveStep, "remove step"),
 		),
-<<<<<<< HEAD
 		CopyStep: key.NewBinding(
 			key.WithKeys(keys.CopyStep),
 			key.WithHelp(keys.CopyStep, "copy active step parameters"),
@@ -111,7 +110,7 @@
 		PasteStep: key.NewBinding(
 			key.WithKeys(keys.PasteStep),
 			key.WithHelp(keys.PasteStep, "paste copied parameters into active step"),
-=======
+		),
 		PreviousStep: key.NewBinding(
 			key.WithKeys(keys.PreviousStep),
 			key.WithHelp(keys.PreviousStep, "select previous step"),
@@ -119,7 +118,6 @@
 		NextStep: key.NewBinding(
 			key.WithKeys(keys.NextStep),
 			key.WithHelp(keys.NextStep, "select next step"),
->>>>>>> 20e5ae6d
 		),
 		StepIndex: map[string]int{},
 		Step: key.NewBinding(
